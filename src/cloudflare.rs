use std::collections::BTreeMap;

use async_trait::async_trait;
use base64::{Engine as _, engine::general_purpose};
use k8s_openapi::{
    ByteString,
    api::{
        apps::v1::{Deployment, DeploymentSpec, DeploymentStrategy, RollingUpdateDeployment},
        core::v1::{
            ConfigMap, Container, LoadBalancerIngress, Pod, PodSpec, PodTemplateSpec, Secret, Service, ServicePort,
            ServiceStatus, Volume, VolumeMount,
        },
    },
    apimachinery::pkg::apis::meta::v1::{LabelSelector, ObjectMeta, OwnerReference},
};
use kube::{
    Resource,
    api::{Api, LogParams, Patch, PatchParams, PostParams, ResourceExt},
};
use log::{error, info};
use rand::RngCore;
use reqwest::header::{AUTHORIZATION, HeaderMap, HeaderValue};
use serde::{Deserialize, Serialize};
use serde_json::json;

use crate::{
    Error, ReconcileContext, Result, ServiceAnnotations, TunnelProvider,
    crds::{CloudflareAnnounceType, CloudflareConfig},
};

use crate::{FOR_SERVICE_LABEL, FOR_TUNNEL_CLASS_LABEL, PROVIDER_LABEL};

const FINALIZER_NAME: &str = "tlb.io/cloudflare-tunnel";
const DEFAULT_CLOUDFLARED_IMAGE: &str = "cloudflare/cloudflared:latest";
const CLOUDFLARE_API_URL: &str = "https://api.cloudflare.com/client/v4";
const DEFAULT_RESOURCE_PREFIX: &str = "cf-";
const DEFAULT_TUNNEL_PREFIX: &str = "kube-";
const TUNNEL_URL_ANNOTATION: &str = "controller.tlb.io/cloudflare-quick-tunnel-url";

#[derive(Deserialize, Debug)]
struct CloudflareApiMsg {
    #[allow(dead_code)]
    code: u16,
    #[allow(dead_code)]
    message: String,
    #[allow(dead_code)]
    documentation_url: Option<String>,
    // source
}

#[derive(Deserialize, Debug)]
struct CloudflareApiResponse<T> {
    #[allow(dead_code)]
    errors: Vec<CloudflareApiMsg>,
    #[allow(dead_code)]
    messages: Vec<CloudflareApiMsg>,
    result: Option<T>,
    success: bool,
}

#[derive(Deserialize, Debug)]
struct Tunnel {
    id: String,
}

#[derive(Deserialize, Debug)]
struct Zone {
    id: String,
    name: String,
}

#[derive(Deserialize, Debug)]
struct DnsRecord {
    #[allow(dead_code)]
    id: String,
    #[allow(dead_code)]
    name: String,
    content: String,
    #[serde(rename = "type")]
    record_type: String,
}

#[derive(Serialize)]
struct CreateDnsRecordPayload<'a> {
    #[serde(rename = "type")]
    record_type: &'a str,
    name: &'a str,
    content: &'a str,
    ttl: u32,
    proxied: bool,
}

struct CloudflareApi {
    client: reqwest::Client,
    account_id: String,
}

#[derive(Serialize)]
struct CreateTunnelPayload<'a> {
    name: &'a str,
    config_src: &'a str,
    tunnel_secret: &'a str,
}

/// Extracts the Cloudflare tunnel URL from pod logs
/// Looks for the pattern: "https://....trycloudflare.com" in the logs
async fn extract_tunnel_url_from_logs(
    client: kube::Client,
    namespace: &str,
    deployment_name: &str,
) -> Result<Option<String>> {
    let pod_api: Api<Pod> = Api::namespaced(client, namespace);

    // Find pods for this deployment
    let label_selector = format!("app={deployment_name}");
    let pods = pod_api
        .list(&kube::api::ListParams::default().labels(&label_selector))
        .await?;

    for pod in pods.items {
        if let Some(pod_name) = &pod.metadata.name {
            // Check if pod is running
            if let Some(status) = &pod.status {
                if let Some(phase) = &status.phase {
                    if phase != "Running" {
                        continue;
                    }
                }
            }

            // Get logs from the cloudflared container
            let log_params = LogParams {
                container: Some("cloudflared".to_string()),
                tail_lines: Some(100), // Look at recent logs
                ..Default::default()
            };

            match pod_api.logs(pod_name, &log_params).await {
                Ok(logs) => {
                    // Look for the tunnel URL pattern in logs
                    for line in logs.lines() {
                        if let Some(url) = extract_url_from_log_line(line) {
                            info!("Found tunnel URL in logs: {url}");
                            return Ok(Some(url));
                        }
                    }
                }
                Err(e) => {
                    // Continue to next pod if logs aren't available yet
                    info!("Could not get logs from pod {pod_name}: {e}");
                }
            }
        }
    }

    Ok(None)
}

/// Extracts URL from a single log line if it matches the tunnel announcement pattern
fn extract_url_from_log_line(line: &str) -> Option<String> {
    // Look for the pattern: "https://....trycloudflare.com"
    // The logs contain lines like:
    // "2025-08-11T15:39:42Z INF |  https://coins-mj-geographical-inquire.trycloudflare.com  |"
    if line.contains("trycloudflare.com") {
        // Extract URL using regex-like pattern matching
        if let Some(start) = line.find("https://") {
            if let Some(end) = line[start..].find(" ") {
                return Some(line[start..start + end].trim().to_string());
            } else {
                // URL might be at the end of the line
                let url = line[start..].trim().trim_end_matches('|').trim();
                if url.ends_with("trycloudflare.com") {
                    return Some(url.to_string());
                }
            }
        }
    }
    None
}

impl CloudflareApi {
    fn new(auth_token: &str, account_id: &str) -> Self {
        let mut headers = HeaderMap::new();
        headers.insert(
            AUTHORIZATION,
            HeaderValue::from_str(&format!("Bearer {auth_token}")).unwrap(),
        );
        let client = reqwest::Client::builder().default_headers(headers).build().unwrap();
        Self {
            client,
            account_id: account_id.to_string(),
        }
    }

    async fn create_tunnel(&self, name: &str, tunnel_secret: &str) -> anyhow::Result<Tunnel> {
        let payload = CreateTunnelPayload {
            name,
            config_src: "cloudflare",
            tunnel_secret,
        };
        let res = self
            .client
            .post(format!(
                "{}/accounts/{}/cfd_tunnel",
                CLOUDFLARE_API_URL, self.account_id
            ))
            .json(&payload)
            .send()
            .await?
            .text()
            .await?;

        let res: CloudflareApiResponse<Tunnel> = serde_json::from_str(&res)?;

        if !res.success || res.result.is_none() {
            anyhow::bail!(res.errors.first().map_or_else(
                || "Unknown error".to_string(),
                |e| format!("Cloudflare API error: {} - {}", e.code, e.message)
            ));
        }
        Ok(res.result.unwrap())
    }

    async fn delete_tunnel(&self, tunnel_id: &str) -> anyhow::Result<()> {
        let res = self
            .client
            .delete(format!(
                "{}/accounts/{}/cfd_tunnel/{}",
                CLOUDFLARE_API_URL, self.account_id, tunnel_id
            ))
            .send()
            .await?;

        if !res.status().is_success() && res.status() != 404 {
            let status = res.status();
            let body = res
                .text()
                .await
                .unwrap_or_else(|_| "<failed to read response body>".to_string());
            anyhow::bail!("Cloudflare API error: {} - {}", status, body);
        }
        Ok(())
    }

    async fn list_zones(&self) -> anyhow::Result<Vec<Zone>> {
        let res = self
            .client
            .get(format!("{CLOUDFLARE_API_URL}/zones"))
            .send()
            .await?
            .text()
            .await?;

        let res: CloudflareApiResponse<Vec<Zone>> = serde_json::from_str(&res)?;

        if !res.success || res.result.is_none() {
            anyhow::bail!(res.errors.first().map_or_else(
                || "Unknown error".to_string(),
                |e| format!("Cloudflare API error: {} - {}", e.code, e.message)
            ));
        }
        Ok(res.result.unwrap())
    }

    async fn find_zone_for_hostname(&self, hostname: &str) -> anyhow::Result<Option<Zone>> {
        let zones = self.list_zones().await?;

        // Find the most specific zone that matches the hostname
        let mut best_match: Option<Zone> = None;
        let mut best_match_len = 0;

        for zone in zones {
            if hostname.ends_with(&zone.name) && zone.name.len() > best_match_len {
                best_match_len = zone.name.len();
                best_match = Some(zone);
            }
        }

        Ok(best_match)
    }

    async fn create_dns_record(
        &self,
        zone_id: &str,
        record_type: &str,
        name: &str,
        content: &str,
    ) -> anyhow::Result<DnsRecord> {
        let payload = CreateDnsRecordPayload {
            record_type,
            name,
            content,
            ttl: 300,      // 5 minutes TTL
            proxied: true, // Enable proxying for Cloudflare tunnels
        };

        let res = self
            .client
            .post(format!("{CLOUDFLARE_API_URL}/zones/{zone_id}/dns_records"))
            .json(&payload)
            .send()
            .await?
            .text()
            .await?;

        let res: CloudflareApiResponse<DnsRecord> = serde_json::from_str(&res)?;

        if !res.success || res.result.is_none() {
            anyhow::bail!(res.errors.first().map_or_else(
                || "Unknown error".to_string(),
                |e| format!("Cloudflare API error: {} - {}", e.code, e.message)
            ));
        }
        Ok(res.result.unwrap())
    }

    async fn list_dns_records(&self, zone_id: &str, name: &str) -> anyhow::Result<Vec<DnsRecord>> {
        let res = self
            .client
            .get(format!("{CLOUDFLARE_API_URL}/zones/{zone_id}/dns_records?name={name}"))
            .send()
            .await?
            .text()
            .await?;

        let res: CloudflareApiResponse<Vec<DnsRecord>> = serde_json::from_str(&res)?;

        if !res.success || res.result.is_none() {
            anyhow::bail!(res.errors.first().map_or_else(
                || "Unknown error".to_string(),
                |e| format!("Cloudflare API error: {} - {}", e.code, e.message)
            ));
        }
        Ok(res.result.unwrap())
    }

    async fn delete_dns_record(&self, zone_id: &str, record_id: &str) -> anyhow::Result<()> {
        let res = self
            .client
            .delete(format!("{CLOUDFLARE_API_URL}/zones/{zone_id}/dns_records/{record_id}"))
            .send()
            .await?;

        if !res.status().is_success() && res.status() != 404 {
            let status = res.status();
            let body = res
                .text()
                .await
                .unwrap_or_else(|_| "<failed to read response body>".to_string());
            anyhow::bail!("Cloudflare API error: {} - {}", status, body);
        }
        Ok(())
    }
}

/// Well-known port to protocol mappings
const WELL_KNOWN_PORTS: &[(u16, &str)] = &[
    (80, "http"),
    (443, "https"),
    (22, "ssh"),
    (3389, "rdp"),
    (5432, "tcp"),   // PostgreSQL
    (3306, "tcp"),   // MySQL
    (6379, "tcp"),   // Redis
    (1433, "tcp"),   // SQL Server
    (5984, "http"),  // CouchDB
    (8080, "http"),  // Common HTTP alternate
    (8443, "https"), // Common HTTPS alternate
];

/// Determines the protocol for a given service port based on map-ports annotation, port name, and well-known ports
fn determine_port_protocol(port: &ServicePort, map_ports_annotation: Option<&str>) -> String {
    // 1. Check explicit map-ports annotation first
    if let Some(annotation) = map_ports_annotation {
        // Handle port mappings in NetBird format:
        // - NetBird format: "443/tls:8080" (listen_port[/tls]:service_port)
        for mapping in annotation.split(',') {
            let mapping = mapping.trim();
            if let Some((left_spec, right_spec)) = mapping.split_once(':') {
                let left_spec = left_spec.trim();
                let right_spec = right_spec.trim();

                // Check if this mapping applies to our port (by number or name)
                let port_matches = right_spec
                    .parse::<u16>()
                    .map(|p| p == port.port as u16)
                    .unwrap_or(false)
                    || port.name.as_ref().map(|name| name == right_spec).unwrap_or(false);

                if port_matches {
                    // Parse NetBird format - left_spec should be a port number, optionally with /tls
                    if let Ok(_listen_port) = left_spec.strip_suffix("/tls").unwrap_or(left_spec).parse::<u16>() {
                        // This is NetBird format - for Cloudflare, we need to determine protocol from service port
                        // Use well-known port mappings or port name hints
                        if let Some(port_name) = &port.name {
                            let name_lower = port_name.to_lowercase();
                            if name_lower.contains("http") && !name_lower.contains("https") {
                                return "http".to_string();
                            }
                            if name_lower.contains("https") {
                                return "https".to_string();
                            }
                            if name_lower.contains("ssh") {
                                return "ssh".to_string();
                            }
                            if name_lower.contains("rdp") {
                                return "rdp".to_string();
                            }
                        }

                        // Check well-known ports for the service port
                        for &(well_known_port, protocol) in WELL_KNOWN_PORTS {
                            if port.port as u16 == well_known_port {
                                return protocol.to_string();
                            }
                        }
                        return "tcp".to_string();
                    }
                }
            }
        }
    }

    // 2. Check port name for protocol hints
    if let Some(port_name) = &port.name {
        let name_lower = port_name.to_lowercase();
        if name_lower.contains("http") && !name_lower.contains("https") {
            return "http".to_string();
        }
        if name_lower.contains("https") {
            return "https".to_string();
        }
        if name_lower.contains("ssh") {
            return "ssh".to_string();
        }
        if name_lower.contains("rdp") {
            return "rdp".to_string();
        }
    }

    // 3. Check well-known ports
    for &(well_known_port, protocol) in WELL_KNOWN_PORTS {
        if port.port as u16 == well_known_port {
            return protocol.to_string();
        }
    }

    // 4. Fallback to TCP/UDP based on port protocol
    match port.protocol.as_deref().unwrap_or("TCP").to_uppercase().as_str() {
        "UDP" => "udp".to_string(),
        _ => "tcp".to_string(),
    }
}

/// Finds the service port that matches a port mapping
fn find_service_port<'a>(mapping: &crate::PortMapping, ports: &'a [ServicePort]) -> Option<&'a ServicePort> {
    // Try to match by port number first
    if let Ok(port_number) = mapping.service_port.parse::<u16>() {
        for port in ports {
            if port.port as u16 == port_number {
                return Some(port);
            }
        }
    }

    // Try to match by port name
    for port in ports {
        if let Some(port_name) = &port.name {
            if *port_name == mapping.service_port {
                return Some(port);
            }
        }
    }

    None
}

/// Determines the protocol for Cloudflare from a PortMapping and ServicePort
fn determine_protocol_from_mapping(mapping: &crate::PortMapping, service_port: &ServicePort) -> String {
    // For Cloudflare, we can use the listen port information to determine protocol

    // First, check if listen port is a named port that indicates protocol
    let listen_port_lower = mapping.listen_port.to_lowercase();
    if listen_port_lower == "http" {
        return "http".to_string();
    }
    if listen_port_lower == "https" {
        return "https".to_string();
    }
    if listen_port_lower == "ssh" {
        return "ssh".to_string();
    }
    if listen_port_lower == "rdp" {
        return "rdp".to_string();
    }

    // If listen port is numeric, check for well-known port numbers
    if let Ok(port_num) = mapping.listen_port.parse::<u16>() {
        for &(well_known_port, protocol) in WELL_KNOWN_PORTS {
            if port_num == well_known_port {
                return protocol.to_string();
            }
        }
    }

    // Fall back to checking service port name for protocol hints
    if let Some(port_name) = &service_port.name {
        let name_lower = port_name.to_lowercase();
        if name_lower.contains("http") && !name_lower.contains("https") {
            return "http".to_string();
        }
        if name_lower.contains("https") {
            return "https".to_string();
        }
        if name_lower.contains("ssh") {
            return "ssh".to_string();
        }
        if name_lower.contains("rdp") {
            return "rdp".to_string();
        }
    }

    // Check well-known ports for the service port
    for &(well_known_port, protocol) in WELL_KNOWN_PORTS {
        if service_port.port as u16 == well_known_port {
            return protocol.to_string();
        }
    }

    // Default to tcp
    "tcp".to_string()
}

/// Generates cloudflared configuration YAML content
fn generate_cloudflared_config(
    tunnel_id: &str,
    service_name: &str,
    namespace: &str,
    ports: &[ServicePort],
    map_ports_annotation: Option<&str>,
) -> String {
    let mut config =
        format!("tunnel: {tunnel_id}\ncredentials-file: /etc/cloudflared/creds/credentials.json\ningress:\n");

    // Parse port mappings if annotation exists
    if let Some(annotation) = map_ports_annotation {
        // Use PortMapping struct to parse the annotation
        match crate::PortMapping::parse_multiple(annotation) {
            Ok(port_mappings) => {
                // Generate service entries based on port mappings
                for mapping in port_mappings {
                    // Find the corresponding service port
                    if let Some(service_port) = find_service_port(&mapping, ports) {
                        let protocol = determine_protocol_from_mapping(&mapping, service_port);
                        let service_url =
                            format!("{}://{}.{}:{}", protocol, service_name, namespace, service_port.port);
                        config.push_str(&format!("  - service: {service_url}\n"));
                    }
                }
            }
            Err(_) => {
                // Fall back to generating entries for each service port if parsing fails
                for port in ports {
                    let protocol = determine_port_protocol(port, map_ports_annotation);
                    let service_url = format!("{}://{}.{}:{}", protocol, service_name, namespace, port.port);
                    config.push_str(&format!("  - service: {service_url}\n"));
                }
            }
        }
    } else {
        // No annotation - generate entries for each service port
        for port in ports {
            let protocol = determine_port_protocol(port, None);
            let service_url = format!("{}://{}.{}:{}", protocol, service_name, namespace, port.port);
            config.push_str(&format!("  - service: {service_url}\n"));
        }
    }

    config
}

/// Manages DNS records for a service - either creates or deletes them based on the operation
/// Returns DnsManagementResult with both successful and failed hostnames
async fn manage_dns_records(
    cf_client: &CloudflareApi,
    dns_annotation: &str,
    tunnel_hostname: &str,
    operation: DnsOperation,
) -> DnsManagementResult {
    info!("manage_dns_records called with operation: {operation:?}");
    let mut result = DnsManagementResult::new();
    let hostnames: Vec<&str> = dns_annotation.split(',').map(|s| s.trim()).collect();

    for hostname in hostnames {
        if hostname.is_empty() {
            continue;
        }

        // Find the appropriate zone for this hostname
        match cf_client.find_zone_for_hostname(hostname).await {
            Ok(Some(zone)) => {
                info!("Found zone '{}' for hostname '{}'", zone.name, hostname);

                match operation {
                    DnsOperation::Create => {
                        // Check if DNS record already exists
                        match cf_client.list_dns_records(&zone.id, hostname).await {
                            Ok(existing_records) => {
                                let cname_exists = existing_records
                                    .iter()
                                    .any(|record| record.record_type == "CNAME" && record.content == tunnel_hostname);

                                if !cname_exists {
                                    // Create CNAME record pointing to the tunnel
                                    match cf_client
                                        .create_dns_record(&zone.id, "CNAME", hostname, tunnel_hostname)
                                        .await
                                    {
                                        Ok(_) => {
                                            info!(
                                                "Created CNAME record for '{hostname}' pointing to '{tunnel_hostname}'"
                                            );
                                            result.successful_hostnames.push(hostname.to_string());
                                        }
                                        Err(e) => {
                                            error!("Failed to create DNS record for '{hostname}': {e}");
                                            result
                                                .failed_hostnames
                                                .push((hostname.to_string(), format!("create DNS record: {e}")));
                                        }
                                    }
                                } else {
                                    info!("CNAME record for '{hostname}' already exists");
                                    result.successful_hostnames.push(hostname.to_string());
                                }
                            }
                            Err(e) => {
                                error!("Failed to list DNS records for '{hostname}': {e}");
                                result
                                    .failed_hostnames
                                    .push((hostname.to_string(), format!("list DNS records for creation: {e}")));
                            }
                        }
                    }
                    DnsOperation::Delete => {
                        // List DNS records for this hostname and delete matching ones
                        match cf_client.list_dns_records(&zone.id, hostname).await {
                            Ok(records) => {
                                // Find CNAME records pointing to our tunnel
                                for record in records {
                                    if record.record_type == "CNAME" && record.content == tunnel_hostname {
                                        match cf_client.delete_dns_record(&zone.id, &record.id).await {
                                            Ok(_) => {
                                                info!(
                                                    "Deleted DNS record for '{hostname}' pointing to tunnel '{tunnel_hostname}'"
                                                );
                                                result.successful_hostnames.push(hostname.to_string());
                                            }
                                            Err(e) => {
                                                error!("Failed to delete DNS record for '{hostname}': {e}");
                                                result
                                                    .failed_hostnames
                                                    .push((hostname.to_string(), format!("delete DNS record: {e}")));
                                            }
                                        }
                                    }
                                }
                            }
                            Err(e) => {
                                error!("Failed to list DNS records for '{hostname}': {e}");
                                result
                                    .failed_hostnames
                                    .push((hostname.to_string(), format!("list DNS records for deletion: {e}")));
                            }
                        }
                    }
                }
            }
            Ok(None) => {
                let action = match operation {
                    DnsOperation::Create => "creation",
                    DnsOperation::Delete => "cleanup",
                };
                error!("No Cloudflare zone found for hostname '{hostname}' during {action}");
                result
                    .failed_hostnames
                    .push((hostname.to_string(), format!("no zone found during {action}")));
            }
            Err(e) => {
                let action = match operation {
                    DnsOperation::Create => "creation",
                    DnsOperation::Delete => "cleanup",
                };
                error!("Failed to find zone for hostname '{hostname}' during {action}: {e}");
                result
                    .failed_hostnames
                    .push((hostname.to_string(), format!("find zone during {action}: {e}")));
            }
        }
    }

    result
}

#[derive(Clone, Copy, Debug)]
enum DnsOperation {
    Create,
    Delete,
}

/// Result of DNS record management operations
#[derive(Debug)]
struct DnsManagementResult {
    /// Hostnames that were successfully processed
    successful_hostnames: Vec<String>,
    /// Errors for hostnames that failed to be processed
    failed_hostnames: Vec<(String, String)>, // (hostname, error)
}

impl DnsManagementResult {
    fn new() -> Self {
        Self {
            successful_hostnames: Vec::new(),
            failed_hostnames: Vec::new(),
        }
    }

    fn has_successes(&self) -> bool {
        !self.successful_hostnames.is_empty()
    }

    fn has_failures(&self) -> bool {
        !self.failed_hostnames.is_empty()
    }
}

#[async_trait]
impl TunnelProvider for CloudflareConfig {
    fn provider_type(&self) -> crate::ProviderType {
        crate::ProviderType::Cloudflare
    }

    async fn reconcile_service(&self, ctx: &ReconcileContext, service: &Service) -> Result<()> {
        let owner_references = vec![OwnerReference {
            api_version: "v1".into(),
            kind: "Service".into(),
            name: service.name_any(),
            uid: service.metadata.uid.clone().unwrap_or_default(),
            controller: Some(false),
            block_owner_deletion: Some(true),
        }];

        // Parse service annotations using the existing ServiceAnnotations struct
        let service_annotations =
            ServiceAnnotations::from(service.metadata.annotations.as_ref().cloned().unwrap_or_default());

        // Get service ports and use map_ports annotation
        let ports = service
            .spec
            .as_ref()
            .and_then(|s| s.ports.as_ref())
            .cloned()
            .unwrap_or_default();
        let map_ports_annotation = service_annotations.map_ports.as_deref();

        // Determine tunnel mode based on presence of API credentials
        // Use Quick mode if no API credentials are provided, otherwise use API mode
        let use_api_mode = self.api_token_ref.is_some() && self.account_id.is_some();

        if use_api_mode {
            self.reconcile_service_api_mode(
                ctx,
                service,
                owner_references,
                service_annotations,
                ports,
                protocol_annotation,
            )
            .await
        } else {
            self.reconcile_service_quick_mode(
                ctx,
                service,
                owner_references,
                service_annotations,
                ports,
                protocol_annotation,
            )
            .await
        }
    }

    async fn cleanup_service(&self, ctx: &ReconcileContext, service: &Service) -> Result<()> {
        // Determine tunnel mode based on presence of API credentials
        // Use Quick mode if no API credentials are provided, otherwise use API mode
        let use_api_mode = self.api_token_ref.is_some() && self.account_id.is_some();

        if use_api_mode {
            self.cleanup_service_api_mode(ctx, service).await
        } else {
            self.cleanup_service_quick_mode(ctx, service).await
        }
    }
}

impl CloudflareConfig {
    async fn reconcile_service_api_mode(
        &self,
        ctx: &ReconcileContext,
        service: &Service,
        owner_references: Vec<OwnerReference>,
        service_annotations: ServiceAnnotations,
        ports: Vec<ServicePort>,
        protocol_annotation: Option<&str>,
    ) -> Result<()> {
        let svc_name = service.name_any();
        let svc_namespace = service.namespace().unwrap_or_else(|| "default".to_string());

        // Validate api_token_ref and account_id configuration for API mode
        let api_token_ref = self.api_token_ref.as_ref().ok_or_else(|| {
            Error::ConfigError(format!(
                "API mode requires api_token_ref to be set for service '{svc_name}'"
            ))
        })?;
        let account_id = self.account_id.as_ref().ok_or_else(|| {
            Error::ConfigError(format!(
                "API mode requires account_id to be set for service '{svc_name}'"
            ))
        })?;

        if api_token_ref.name.is_empty() || api_token_ref.key.is_empty() {
            return Err(Error::ConfigError(format!(
                "Invalid Cloudflare configuration for service '{}': api_token_ref name='{}' key='{}' cannot be empty",
                svc_name, api_token_ref.name, api_token_ref.key
            )));
        }

        let api_token = crate::get_secret_value(
            &ctx.client,
            api_token_ref,
            &svc_namespace,
        )
        .await
        .map_err(|e| Error::ConfigError(format!(
            "Failed to get API token secret for service '{}' in namespace '{}': {} (in cloudflare::reconcile_service at {}:{})",
            svc_name, svc_namespace, e, file!(), line!()
        )))?;

        let cf_client = CloudflareApi::new(&api_token, account_id);

        let resource_prefix = self
            .resource_prefix
            .clone()
            .unwrap_or(DEFAULT_RESOURCE_PREFIX.to_string());
        let secret_name = format!("{resource_prefix}{svc_name}");
        let secret_api: Api<Secret> = Api::namespaced(ctx.client.clone(), &svc_namespace);

        let existing_secret = secret_api.get_opt(&secret_name).await?;

        // TODO(@niklas): Handle the case where the Tunnel no longer exists in Cloudflare.

        if let Some(secret) = existing_secret {
            if secret.metadata.deletion_timestamp.is_some() {
                info!("Secret {secret_name} for service {svc_name} is being deleted, cleaning up Cloudflare tunnel");

                if let Some(data) = secret.data {
                    if let Some(tunnel_id_bytes) = data.get("tunnel-id") {
                        let tunnel_id = String::from_utf8(tunnel_id_bytes.0.clone()).unwrap();

                        // TODO(@niklas): Handle the tunnel cleanup in cleanup_service(), such that it is also called
                        //                when the tunnel class is deleted.
                        if let Err(e) = cf_client.delete_tunnel(&tunnel_id).await {
                            error!("Failed to delete Cloudflare tunnel {tunnel_id}: {e}");
                            return Err(Error::CloudflareError(e.to_string()));
                        }
                        info!("Successfully deleted Cloudflare tunnel {tunnel_id}");
                    }
                }

                // Remove finalizer
                let mut finalizers = secret.metadata.finalizers.unwrap_or_default();
                finalizers.retain(|f| f != FINALIZER_NAME);
                secret_api
                    .patch(
                        &secret_name,
                        &PatchParams::default(),
                        &Patch::Merge(json!({
                            "metadata": {
                                "finalizers": finalizers
                            }
                        })),
                    )
                    .await?;

                return Ok(());
            }
        }

        let tunnel_id = if let Some(secret) = secret_api.get_opt(&secret_name).await? {
            let data = secret.data.unwrap();
            String::from_utf8(data.get("tunnel-id").unwrap().0.clone()).unwrap()
        } else {
            info!("No secret found for service {svc_name}, creating new Cloudflare tunnel");
            let tunnel_prefix = self.tunnel_prefix.clone().unwrap_or(DEFAULT_TUNNEL_PREFIX.to_string());
            let tunnel_name = format!("{tunnel_prefix}{svc_namespace}-{svc_name}");

            // Generate a random 32-byte tunnel secret and encode it as base64
            let mut tunnel_secret_bytes = [0u8; 32];
            rand::thread_rng().fill_bytes(&mut tunnel_secret_bytes);
            let tunnel_secret = general_purpose::STANDARD.encode(tunnel_secret_bytes);

            let tunnel = cf_client
            .create_tunnel(&tunnel_name, &tunnel_secret)
            .await
            .map_err(|e| Error::CloudflareError(format!(
                "Failed to create Cloudflare tunnel '{}' for service '{}' in namespace '{}': {} (in cloudflare::reconcile_service at {}:{})",
                tunnel_name, svc_name, svc_namespace, e, file!(), line!()
            )))?;

            // Create the credentials.json file for cloudflared
            let credentials_json = json!({
                "AccountTag": account_id,
                "TunnelSecret": tunnel_secret,
                "TunnelID": tunnel.id
            });

            let secret_data = BTreeMap::from([
                ("tunnel-id".to_string(), ByteString(tunnel.id.clone().into_bytes())),
                (
                    "tunnel-secret".to_string(),
                    ByteString(tunnel_secret.clone().into_bytes()),
                ),
                (
                    "credentials.json".to_string(),
                    ByteString(credentials_json.to_string().into_bytes()),
                ),
            ]);

            let secret = Secret {
                metadata: ObjectMeta {
                    name: Some(secret_name.clone()),
                    namespace: Some(svc_namespace.clone()),
                    finalizers: Some(vec![FINALIZER_NAME.to_string()]),
                    owner_references: Some(owner_references.clone()),
                    labels: Some(BTreeMap::from([
                        (
                            FOR_TUNNEL_CLASS_LABEL.to_string(),
                            ctx.metadata.name.as_ref().unwrap().to_string(),
                        ),
                        (FOR_SERVICE_LABEL.to_string(), svc_name.clone()),
                        (PROVIDER_LABEL.to_string(), "cloudflare".to_string()),
                    ])),
                    ..Default::default()
                },
                data: Some(secret_data),
                ..Default::default()
            };

            secret_api.create(&PostParams::default(), &secret).await?;
            info!("Created secret {secret_name} for service {svc_name}");

            tunnel.id
        };

        // Generate cloudflared configuration
        let config_content =
            generate_cloudflared_config(&tunnel_id, &svc_name, &svc_namespace, &ports, map_ports_annotation);

        // Create ConfigMap with cloudflared configuration
        let config_name = format!("{resource_prefix}{svc_name}-config");
        let configmap_api: Api<ConfigMap> = Api::namespaced(ctx.client.clone(), &svc_namespace);

        let configmap = ConfigMap {
            metadata: ObjectMeta {
                name: Some(config_name.clone()),
                namespace: Some(svc_namespace.clone()),
                owner_references: Some(owner_references.clone()),
                labels: Some(BTreeMap::from([
                    (
                        FOR_TUNNEL_CLASS_LABEL.to_string(),
                        ctx.metadata.name.as_ref().unwrap().to_string(),
                    ),
                    (FOR_SERVICE_LABEL.to_string(), svc_name.clone()),
                    (PROVIDER_LABEL.to_string(), "cloudflare".to_string()),
                ])),
                ..Default::default()
            },
            data: Some(BTreeMap::from([("config.yaml".to_string(), config_content)])),
            ..Default::default()
        };

        configmap_api
            .patch(
                &config_name,
                &PatchParams::apply("tlb-controller"),
                &Patch::Apply(&configmap),
            )
            .await?;

        info!("Created/updated cloudflared config {config_name} for service {svc_name}");

        // Fetch current configmap to get its resource version.
        let configmap = configmap_api.get(&config_name).await.map_err(|e| {
            Error::CloudflareError(format!(
                "Failed to get ConfigMap '{config_name}' for service '{svc_name}': {e}"
            ))
        })?;
        let config_version = configmap
            .metadata
            .resource_version
            .unwrap_or_else(|| "unknown".to_string());

        // Get the secret to include its resource version in pod labels for automatic rotation
        let secret = secret_api.get(&secret_name).await?;
        let secret_version = secret
            .metadata
            .resource_version
            .unwrap_or_else(|| "unknown".to_string());

        let deployment_name = format!("{resource_prefix}{svc_name}");
        let deployment_api: Api<Deployment> = Api::namespaced(ctx.client.clone(), &svc_namespace);

        let deployment = Deployment {
            metadata: ObjectMeta {
                name: Some(deployment_name.clone()),
                namespace: Some(svc_namespace.clone()),
                owner_references: Some(owner_references),
                labels: Some(BTreeMap::from([
                    (
                        FOR_TUNNEL_CLASS_LABEL.to_string(),
                        ctx.metadata.name.as_ref().unwrap().to_string(),
                    ),
                    (FOR_SERVICE_LABEL.to_string(), svc_name.clone()),
                    (PROVIDER_LABEL.to_string(), "cloudflare".to_string()),
                ])),
                ..Default::default()
            },
            spec: Some(DeploymentSpec {
                replicas: Some(1),
                strategy: Some(DeploymentStrategy {
                    type_: Some("RollingUpdate".to_string()),
                    rolling_update: Some(RollingUpdateDeployment {
                        max_surge: Some(k8s_openapi::apimachinery::pkg::util::intstr::IntOrString::Int(1)),
                        max_unavailable: Some(k8s_openapi::apimachinery::pkg::util::intstr::IntOrString::Int(0)),
                    }),
                }),
                selector: LabelSelector {
                    match_labels: Some(BTreeMap::from([("app".to_string(), deployment_name.clone())])),
                    match_expressions: None,
                },
                template: PodTemplateSpec {
                    metadata: Some(ObjectMeta {
                        labels: Some(BTreeMap::from([
                            ("app".to_string(), deployment_name.clone()),
                            (
                                "controller.tlb.io/config-version".to_string(),
                                format!("{secret_version}-{config_version}"),
                            ),
                        ])),
                        ..Default::default()
                    }),
                    spec: Some(PodSpec {
                        affinity: crate::build_pod_affinity_for_service(service).map(|pod_affinity| {
                            k8s_openapi::api::core::v1::Affinity {
                                pod_affinity: Some(pod_affinity),
                                ..Default::default()
                            }
                        }),
                        containers: vec![Container {
                            name: "cloudflared".to_string(),
                            image: Some(self.image.clone().unwrap_or(DEFAULT_CLOUDFLARED_IMAGE.to_string())),
                            args: Some(vec![
                                "tunnel".to_string(),
                                "--no-autoupdate".to_string(),
                                "--config".to_string(),
                                "/etc/cloudflared/config/config.yaml".to_string(),
                                "run".to_string(),
                            ]),
                            volume_mounts: Some(vec![
                                VolumeMount {
                                    name: "tunnel-credentials".to_string(),
                                    mount_path: "/etc/cloudflared/creds".to_string(),
                                    read_only: Some(true),
                                    ..Default::default()
                                },
                                VolumeMount {
                                    name: "tunnel-config".to_string(),
                                    mount_path: "/etc/cloudflared/config".to_string(),
                                    read_only: Some(true),
                                    ..Default::default()
                                },
                            ]),
                            ..Default::default()
                        }],
                        volumes: Some(vec![
                            Volume {
                                name: "tunnel-credentials".to_string(),
                                secret: Some(k8s_openapi::api::core::v1::SecretVolumeSource {
                                    secret_name: Some(secret_name.clone()),
                                    items: Some(vec![k8s_openapi::api::core::v1::KeyToPath {
                                        key: "credentials.json".to_string(),
                                        path: "credentials.json".to_string(),
                                        ..Default::default()
                                    }]),
                                    ..Default::default()
                                }),
                                ..Default::default()
                            },
                            Volume {
                                name: "tunnel-config".to_string(),
                                config_map: Some(k8s_openapi::api::core::v1::ConfigMapVolumeSource {
                                    name: config_name.clone(),
                                    items: Some(vec![k8s_openapi::api::core::v1::KeyToPath {
                                        key: "config.yaml".to_string(),
                                        path: "config.yaml".to_string(),
                                        ..Default::default()
                                    }]),
                                    ..Default::default()
                                }),
                                ..Default::default()
                            },
                        ]),
                        ..Default::default()
                    }),
                },
                ..Default::default()
            }),
            ..Default::default()
        };

        deployment_api
            .patch(
                &deployment_name,
                &PatchParams::apply("tlb-controller"),
                &Patch::Apply(&deployment),
            )
            .await?;

        info!("Reconciled cloudflared deployment {deployment_name} for service {svc_name}");

        // Handle DNS configuration based on announce_type
        let tunnel_hostname = format!("{tunnel_id}.cfargotunnel.com");
        let mut ingress_hostnames = vec![];

        // Get the announce type, defaulting to External
        let announce_type = self.announce_type.as_ref().unwrap_or(&CloudflareAnnounceType::External);

        match announce_type {
            CloudflareAnnounceType::Internal => {
                // Internal mode: only use the tunnel hostname, no DNS record management
                info!("Using Internal announce mode for service '{svc_name}' - only tunnel hostname will be announced");
                ingress_hostnames.push(tunnel_hostname.clone());
            }
            CloudflareAnnounceType::External => {
                // External mode: try to create DNS records, fall back to internal if that fails
                if let Some(dns_annotation) = &service_annotations.dns {
                    let dns_result =
                        manage_dns_records(&cf_client, dns_annotation, &tunnel_hostname, DnsOperation::Create).await;

                    if dns_result.has_successes() {
                        // At least some DNS records were created successfully
                        info!(
                            "Successfully created DNS records for service '{}': {}",
                            svc_name,
                            dns_result.successful_hostnames.join(", ")
                        );

                        // Post events for any failed DNS records
                        if dns_result.has_failures() {
                            for (hostname, error) in &dns_result.failed_hostnames {
                                ctx.events
                                    .publish(
                                        &service.object_ref(&()),
                                        kube::runtime::events::EventType::Warning,
                                        "DNSRecordFailed".into(),
                                        Some(format!("Failed to create DNS record for '{hostname}': {error}")),
                                        "DNSManagement".into(),
                                    )
                                    .await?;
                            }
                        }

                        ingress_hostnames = dns_result.successful_hostnames;
                    } else {
                        // All DNS records failed - fall back to tunnel hostname
                        error!(
                            "Failed to create any DNS records for service '{svc_name}' - falling back to internal tunnel hostname"
                        );
                        ingress_hostnames.push(tunnel_hostname.clone());

                        // Post events for all failed DNS records
                        for (hostname, error) in &dns_result.failed_hostnames {
                            ctx.events
                                .publish(
                                    &service.object_ref(&()),
                                    kube::runtime::events::EventType::Warning,
                                    "DNSRecordFailed".into(),
                                    Some(format!("Failed to create DNS record for '{hostname}': {error}")),
                                    "DNSManagement".into(),
                                )
                                .await?;
                        }
                    }
                } else {
                    info!("No DNS annotation found for service '{svc_name}' in External mode - using tunnel hostname");
                    // No DNS annotation in external mode - use tunnel hostname
                    ingress_hostnames.push(tunnel_hostname.clone());
                }
            }
        }

        let ingress: Vec<LoadBalancerIngress> = ingress_hostnames
            .into_iter()
            .map(|hostname| LoadBalancerIngress {
                hostname: Some(hostname),
                ..Default::default()
            })
            .collect();

        let status = ServiceStatus {
            load_balancer: Some(k8s_openapi::api::core::v1::LoadBalancerStatus { ingress: Some(ingress) }),
            ..Default::default()
        };

        let new_status = Patch::Apply(json!({
            "apiVersion": "v1",
            "kind": "Service",
            "status": status
        }));

        let svc_api: Api<Service> = Api::namespaced(ctx.client.clone(), &svc_namespace);
        let ps = PatchParams::apply("tlb-controller").force();
        svc_api.patch_status(&svc_name, &ps, &new_status).await?;

        info!("Patched status for service `{svc_name}`");

        Ok(())
    }

    async fn reconcile_service_quick_mode(
        &self,
        ctx: &ReconcileContext,
        service: &Service,
        owner_references: Vec<OwnerReference>,
        _service_annotations: ServiceAnnotations,
        ports: Vec<ServicePort>,
        protocol_annotation: Option<&str>,
    ) -> Result<()> {
        let svc_name = service.name_any();
        let svc_namespace = service.namespace().unwrap_or_else(|| "default".to_string());

        info!("Using Cloudflare Quick tunnel mode for service '{svc_name}' - no API credentials required");

        let resource_prefix = self
            .resource_prefix
            .clone()
            .unwrap_or(DEFAULT_RESOURCE_PREFIX.to_string());

        // For quick mode, we create a deployment that runs cloudflared with --url
        // The tunnel URL will be extracted from the container logs
        let deployment_name = format!("{resource_prefix}{svc_name}");
        let deployment_api: Api<Deployment> = Api::namespaced(ctx.client.clone(), &svc_namespace);

        // Generate the service URL for the quick tunnel
        // For quick mode, we connect to the first port of the service
        let service_url = if let Some(port) = ports.first() {
            let protocol = determine_port_protocol(port, protocol_annotation);
            format!("{}://{}.{}:{}", protocol, svc_name, svc_namespace, port.port)
        } else {
            return Err(Error::ConfigError(format!(
                "Service '{svc_name}' has no ports defined - cannot create quick tunnel"
            )));
        };

        let deployment = Deployment {
            metadata: ObjectMeta {
                name: Some(deployment_name.clone()),
                namespace: Some(svc_namespace.clone()),
                owner_references: Some(owner_references),
                labels: Some(BTreeMap::from([
                    (
                        FOR_TUNNEL_CLASS_LABEL.to_string(),
                        ctx.metadata.name.as_ref().unwrap().to_string(),
                    ),
                    (FOR_SERVICE_LABEL.to_string(), svc_name.clone()),
                    (PROVIDER_LABEL.to_string(), "cloudflare".to_string()),
                ])),
                ..Default::default()
            },
            spec: Some(DeploymentSpec {
                replicas: Some(1),
                strategy: Some(DeploymentStrategy {
                    type_: Some("RollingUpdate".to_string()),
                    rolling_update: Some(RollingUpdateDeployment {
                        max_surge: Some(k8s_openapi::apimachinery::pkg::util::intstr::IntOrString::Int(1)),
                        max_unavailable: Some(k8s_openapi::apimachinery::pkg::util::intstr::IntOrString::Int(0)),
                    }),
                }),
                selector: LabelSelector {
                    match_labels: Some(BTreeMap::from([("app".to_string(), deployment_name.clone())])),
                    match_expressions: None,
                },
                template: PodTemplateSpec {
                    metadata: Some(ObjectMeta {
                        labels: Some(BTreeMap::from([
                            ("app".to_string(), deployment_name.clone()),
                            ("controller.tlb.io/tunnel-mode".to_string(), "quick".to_string()),
                        ])),
                        ..Default::default()
                    }),
                    spec: Some(PodSpec {
                        affinity: crate::build_pod_affinity_for_service(service).map(|pod_affinity| {
                            k8s_openapi::api::core::v1::Affinity {
                                pod_affinity: Some(pod_affinity),
                                ..Default::default()
                            }
                        }),
                        containers: vec![Container {
                            name: "cloudflared".to_string(),
                            image: Some(self.image.clone().unwrap_or(DEFAULT_CLOUDFLARED_IMAGE.to_string())),
                            args: Some(vec![
                                "tunnel".to_string(),
                                "--no-autoupdate".to_string(),
                                "--url".to_string(),
                                service_url,
                            ]),
                            ..Default::default()
                        }],
                        ..Default::default()
                    }),
                },
                ..Default::default()
            }),
            ..Default::default()
        };

        deployment_api
            .patch(
                &deployment_name,
                &PatchParams::apply("tlb-controller"),
                &Patch::Apply(&deployment),
            )
            .await?;

        info!("Reconciled cloudflared deployment {deployment_name} for service {svc_name} in quick mode");

        // Check if we already have the tunnel URL cached in service annotations
        let svc_api: Api<Service> = Api::namespaced(ctx.client.clone(), &svc_namespace);
        let mut tunnel_url = service
            .metadata
            .annotations
            .as_ref()
            .and_then(|annotations| annotations.get(TUNNEL_URL_ANNOTATION))
            .cloned();

        // If not cached, try to extract it from pod logs
        if tunnel_url.is_none() {
            if let Ok(Some(url)) =
                extract_tunnel_url_from_logs(ctx.client.clone(), &svc_namespace, &deployment_name).await
            {
                tunnel_url = Some(url.clone());

                // Cache the tunnel URL in service annotations
                let patch = json!({
                    "metadata": {
                        "annotations": {
                            TUNNEL_URL_ANNOTATION: url
                        }
                    }
                });

                if let Err(e) = svc_api
                    .patch(&svc_name, &PatchParams::apply("tlb-controller"), &Patch::Merge(&patch))
                    .await
                {
                    error!("Failed to cache tunnel URL in service annotations: {e}");
                }
            }
        }

        // Use the tunnel URL if found, otherwise return empty list
        let ingress_hostnames = if let Some(url) = tunnel_url {
            // Extract hostname from URL (remove https:// prefix)
            let hostname = url.strip_prefix("https://").unwrap_or(&url).to_string();
            vec![hostname]
        } else {
            vec![]
        };

        let ingress: Vec<LoadBalancerIngress> = ingress_hostnames
            .into_iter()
            .map(|hostname| LoadBalancerIngress {
                hostname: Some(hostname),
                ..Default::default()
            })
            .collect();

        let status = ServiceStatus {
            load_balancer: Some(k8s_openapi::api::core::v1::LoadBalancerStatus { ingress: Some(ingress) }),
            ..Default::default()
        };

        let new_status = Patch::Apply(json!({
            "apiVersion": "v1",
            "kind": "Service",
            "status": status
        }));

        let ps = PatchParams::apply("tlb-controller").force();
        svc_api.patch_status(&svc_name, &ps, &new_status).await?;

        info!("Patched status for service `{svc_name}` in quick mode");

        Ok(())
    }

    async fn cleanup_service_api_mode(&self, ctx: &ReconcileContext, service: &Service) -> Result<()> {
        let svc_name = service.name_any();
        let svc_namespace = service.namespace().unwrap_or_else(|| "default".to_string());
        let tunnel_class_name = ctx.metadata.name.as_ref().unwrap();

        // Validate api_token_ref configuration first for API mode
        let api_token_ref = self.api_token_ref.as_ref();
        let account_id = self.account_id.as_ref();

        if api_token_ref.is_none() || account_id.is_none() {
            error!(
                "Invalid Cloudflare configuration for service '{svc_name}': API mode requires api_token_ref and account_id"
            );
            return Err(Error::ConfigError(
                "Invalid Cloudflare configuration: API mode requires api_token_ref and account_id".to_string(),
            ));
        }

        let api_token_ref = api_token_ref.unwrap();
        let account_id = account_id.unwrap();

        if api_token_ref.name.is_empty() || api_token_ref.key.is_empty() {
            error!(
                "Invalid Cloudflare configuration for service '{}': api_token_ref name='{}' key='{}' cannot be empty",
                svc_name, api_token_ref.name, api_token_ref.key
            );
            return Err(Error::ConfigError(
                "Invalid Cloudflare configuration: api_token_ref name and key cannot be empty".to_string(),
            ));
        }

        // Get API token for cleanup operations
        let api_token = match crate::get_secret_value(&ctx.client, api_token_ref, &svc_namespace).await {
            Ok(token) => Some(token),
            Err(e) => {
                error!("Failed to get API token secret '{api_token_ref:?}': {e}");
                // Continue with Kubernetes resource cleanup even if API access fails
                None
            }
        };

        let cf_client_opt = api_token.as_ref().map(|token| CloudflareApi::new(token, account_id));

        // Parse service annotations to potentially use in secret cleanup
        let service_annotations =
            ServiceAnnotations::from(service.metadata.annotations.as_ref().cloned().unwrap_or_default());

        // Use label selectors to find resources instead of hardcoded names
        // This ensures cleanup works even if resource_prefix changes
        let label_selector = format!(
            "{}={},{}={},{}={}",
            crate::FOR_SERVICE_LABEL,
            svc_name,
            crate::FOR_TUNNEL_CLASS_LABEL,
            tunnel_class_name,
            crate::PROVIDER_LABEL,
            "cloudflare"
        );

        // Clean up Secrets - need to handle finalizers properly
        let secret_api: Api<Secret> = Api::namespaced(ctx.client.clone(), &svc_namespace);
        let secrets = secret_api
            .list(&kube::api::ListParams::default().labels(&label_selector))
            .await
            .map_err(|e| {
                Error::CloudflareError(format!(
                    "Failed to list Secrets for service '{svc_name}' in namespace '{svc_namespace}': {e}"
                ))
            })?;

        // Track if any critical cleanup operations failed (like tunnel deletion)
        let mut critical_cleanup_errors: Vec<String> = Vec::new();

        for secret in secrets {
            let secret_name = secret.metadata.name.as_ref().unwrap();

            // Check if this secret has tunnel credentials and clean up the tunnel first
            if secret
                .metadata
                .finalizers
                .as_ref()
                .map(|f| f.contains(&FINALIZER_NAME.to_string()))
                .unwrap_or(false)
            {
                let mut cleanup_successful = true;
                let mut cleanup_errors = Vec::new();

                // Only attempt cleanup if we have API access
                if let Some(cf_client) = &cf_client_opt {
                    info!("Cleaning up Cloudflare tunnel for secret `{secret_name}` before deletion");

                    if let Some(tunnel_data) = &secret.data {
                        if let Some(tunnel_id_bytes) = tunnel_data.get("tunnel-id") {
                            if let Ok(tunnel_id) = String::from_utf8(tunnel_id_bytes.0.clone()) {
                                let tunnel_hostname = format!("{tunnel_id}.cfargotunnel.com");

                                // Clean up DNS records based on announce_type
                                let announce_type =
                                    self.announce_type.as_ref().unwrap_or(&CloudflareAnnounceType::External);

                                match announce_type {
                                    CloudflareAnnounceType::Internal => {
                                        // Internal mode: no DNS records to clean up
                                        info!(
                                            "Internal announce mode for tunnel {tunnel_id} - no DNS records to clean up"
                                        );
                                    }
                                    CloudflareAnnounceType::External => {
                                        // External mode: clean up DNS records if service had DNS annotation
                                        if let Some(dns_annotation) = &service_annotations.dns {
                                            let dns_result = manage_dns_records(
                                                cf_client,
                                                dns_annotation,
                                                &tunnel_hostname,
                                                DnsOperation::Delete,
                                            )
                                            .await;

                                            if dns_result.has_failures() {
                                                let failed_hostnames: Vec<String> = dns_result
                                                    .failed_hostnames
                                                    .iter()
                                                    .map(|(hostname, error)| format!("{hostname}: {error}"))
                                                    .collect();
                                                let error_msg = format!(
                                                    "DNS record deletion failed: {}",
                                                    failed_hostnames.join(", ")
                                                );
                                                error!(
                                                    "Failed to delete some DNS records for tunnel {tunnel_id}: {error_msg}"
                                                );
                                                cleanup_errors.push(format!("DNS record deletion: {error_msg}"));
                                                cleanup_successful = false;

                                                // Post events for individual DNS deletion failures
                                                for (hostname, error) in &dns_result.failed_hostnames {
                                                    if let Err(e) = ctx
                                                        .events
                                                        .publish(
                                                            &service.object_ref(&()),
                                                            kube::runtime::events::EventType::Warning,
                                                            "DNSRecordDeletionFailed".into(),
                                                            Some(format!(
                                                                "Failed to delete DNS record for '{hostname}': {error}"
                                                            )),
                                                            "DNSCleanup".into(),
                                                        )
                                                        .await
                                                    {
                                                        log::warn!("Failed to publish DNS deletion failure event: {e}");
                                                    }
                                                }
                                            } else {
                                                info!("Successfully deleted DNS records for tunnel {tunnel_id}");
                                            }
                                        } else {
                                            info!(
                                                "No DNS annotation found for tunnel {tunnel_id} - no DNS records to clean up"
                                            );
                                        }
                                    }
                                }

                                // Delete the tunnel itself
                                if let Err(e) = cf_client.delete_tunnel(&tunnel_id).await {
                                    error!("Failed to delete Cloudflare tunnel {tunnel_id}: {e}");
                                    cleanup_errors.push(format!("tunnel deletion: {e}"));
                                    cleanup_successful = false;
                                } else {
                                    info!("Successfully deleted Cloudflare tunnel {tunnel_id}");
                                }
                            }
                        }
                    }
                } else {
                    // No API access - can't clean up tunnel, this should prevent finalizer removal
                    cleanup_errors.push("no API access available for tunnel cleanup".to_string());
                    cleanup_successful = false;
                }

                // Only remove finalizer if cleanup was completely successful
                if cleanup_successful {
                    // Remove the finalizer to allow secret deletion
                    let mut finalizers = secret.metadata.finalizers.clone().unwrap_or_default();
                    finalizers.retain(|f| f != FINALIZER_NAME);
                    secret_api
                        .patch(
                            secret_name,
                            &PatchParams::default(),
                            &Patch::Merge(json!({
                                "metadata": {
                                    "finalizers": finalizers
                                }
                            })),
                        )
                        .await
                        .map_err(|e| {
                            Error::CloudflareError(format!(
                                "Failed to remove finalizer from Secret '{secret_name}' for service '{svc_name}': {e}"
                            ))
                        })?;

                    info!("Removed finalizer from cloudflare secret `{secret_name}` for service `{svc_name}`");
                } else {
                    // Create an event about the failure to clean up
                    ctx.events
                        .publish(
                            &secret.object_ref(&()),
                            kube::runtime::events::EventType::Warning,
                            "CleanupFailed".into(),
                            Some(format!(
                                "Cannot remove finalizer from secret `{secret_name}`: cleanup failed ({})",
                                cleanup_errors.join(", ")
                            )),
                            "Cleanup".into(),
                        )
                        .await?;

                    error!(
                        "Cleanup failed for secret `{secret_name}`, keeping finalizer in place: {}",
                        cleanup_errors.join(", ")
                    );
                    // Track critical cleanup failure for service-level error handling
                    critical_cleanup_errors
                        .extend(cleanup_errors.iter().map(|e| format!("secret '{secret_name}': {e}")));
                    continue; // Skip deletion attempt, secret will remain
                }
            }

            info!("Deleting cloudflare secret `{secret_name}` for service `{svc_name}` using label selector");
            secret_api.delete(secret_name, &Default::default()).await.map_err(|e| {
                Error::CloudflareError(format!(
                    "Failed to delete Secret '{secret_name}' for service '{svc_name}': {e}"
                ))
            })?;
        }

        // Clean up ConfigMaps
        let configmap_api: Api<ConfigMap> = Api::namespaced(ctx.client.clone(), &svc_namespace);
        let configmaps = configmap_api
            .list(&kube::api::ListParams::default().labels(&label_selector))
            .await
            .map_err(|e| {
                Error::CloudflareError(format!(
                    "Failed to list ConfigMaps for service '{svc_name}' in namespace '{svc_namespace}': {e}"
                ))
            })?;

        for configmap in configmaps {
            let configmap_name = configmap.metadata.name.as_ref().unwrap();
            info!("Deleting cloudflare configmap `{configmap_name}` for service `{svc_name}` using label selector");
            configmap_api
                .delete(configmap_name, &Default::default())
                .await
                .map_err(|e| {
                    Error::CloudflareError(format!(
                        "Failed to delete ConfigMap '{configmap_name}' for service '{svc_name}': {e}"
                    ))
                })?;
        }

        // Clean up Deployments
        let deployment_api: Api<Deployment> = Api::namespaced(ctx.client.clone(), &svc_namespace);
        let deployments = deployment_api
            .list(&kube::api::ListParams::default().labels(&label_selector))
            .await
            .map_err(|e| {
                Error::CloudflareError(format!(
                    "Failed to list Deployments for service '{svc_name}' in namespace '{svc_namespace}': {e}"
                ))
            })?;

        for deployment in deployments {
            let deployment_name = deployment.metadata.name.as_ref().unwrap();
            info!("Deleting cloudflare deployment `{deployment_name}` for service `{svc_name}` using label selector");
            deployment_api
                .delete(deployment_name, &Default::default())
                .await
                .map_err(|e| {
                    Error::CloudflareError(format!(
                        "Failed to delete Deployment '{deployment_name}' for service '{svc_name}': {e}"
                    ))
                })?;
        }

        // Return error if any critical cleanup operations failed
        if !critical_cleanup_errors.is_empty() {
            return Err(Error::CloudflareError(format!(
                "Critical cleanup operations failed for service '{}': {}",
                svc_name,
                critical_cleanup_errors.join(", ")
            )));
        }

        Ok(())
    }
<<<<<<< HEAD

    async fn cleanup_service_quick_mode(&self, ctx: &ReconcileContext, service: &Service) -> Result<()> {
        let svc_name = service.name_any();
        let svc_namespace = service.namespace().unwrap_or_else(|| "default".to_string());
        let tunnel_class_name = ctx.metadata.name.as_ref().unwrap();

        info!("Cleaning up Cloudflare Quick tunnel mode resources for service '{svc_name}'");

        // Use label selectors to find resources
        let label_selector = format!(
            "{}={},{}={},{}={}",
            crate::FOR_SERVICE_LABEL,
            svc_name,
            crate::FOR_TUNNEL_CLASS_LABEL,
            tunnel_class_name,
            crate::PROVIDER_LABEL,
            "cloudflare"
        );

        // Clean up Deployments (no secrets or configmaps in quick mode)
        let deployment_api: Api<Deployment> = Api::namespaced(ctx.client.clone(), &svc_namespace);
        let deployments = deployment_api
            .list(&kube::api::ListParams::default().labels(&label_selector))
            .await
            .map_err(|e| {
                Error::CloudflareError(format!(
                    "Failed to list Deployments for service '{svc_name}' in namespace '{svc_namespace}': {e}"
                ))
            })?;

        for deployment in deployments {
            let deployment_name = deployment.metadata.name.as_ref().unwrap();
            info!("Deleting cloudflare deployment `{deployment_name}` for service `{svc_name}` in quick mode");
            deployment_api
                .delete(deployment_name, &Default::default())
                .await
                .map_err(|e| {
                    Error::CloudflareError(format!(
                        "Failed to delete Deployment '{deployment_name}' for service '{svc_name}': {e}"
                    ))
                })?;
        }

        // Remove the TUNNEL_URL_ANNOTATION annotation from the service.
        let svc_api: Api<Service> = Api::namespaced(ctx.client.clone(), &svc_namespace);
        let patch = json!({
            "metadata": {
                "annotations": {
                    TUNNEL_URL_ANNOTATION: null // Remove the annotation
                }
            }
        });
        let ps = PatchParams::default();
        svc_api
            .patch(&svc_name, &ps, &Patch::Merge(&patch))
            .await
            .map_err(|e| {
                Error::CloudflareError(format!(
                    "Failed to remove tunnel URL annotation from service '{svc_name}': {e}"
                ))
            })?;

        info!("Successfully cleaned up Cloudflare Quick tunnel mode resources for service '{svc_name}'");
        Ok(())
    }
}

#[cfg(test)]
mod tests {
    use super::*;

    #[test]
    fn test_cloudflare_config_tunnel_mode_detection() {
        // Test that tunnel mode is automatically determined by presence of API credentials
        let config_api_mode = CloudflareConfig {
            api_token_ref: Some(crate::crds::SeretKeyRef {
                name: "my-secret".to_string(),
                namespace: Some("default".to_string()),
                key: "token".to_string(),
            }),
            account_id: Some("test-account".to_string()),
            image: None,
            resource_prefix: None,
            tunnel_prefix: None,
            announce_type: None,
        };

        let config_quick_mode = CloudflareConfig {
            api_token_ref: None,
            account_id: None,
            image: None,
            resource_prefix: None,
            tunnel_prefix: None,
            announce_type: None,
        };

        // Check that API mode is detected when both api_token_ref and account_id are present
        assert!(config_api_mode.api_token_ref.is_some());
        assert!(config_api_mode.account_id.is_some());

        // Check that Quick mode is detected when API credentials are absent
        assert!(config_quick_mode.api_token_ref.is_none());
        assert!(config_quick_mode.account_id.is_none());

        // Test partial credentials (should use Quick mode)
        let config_partial_1 = CloudflareConfig {
            api_token_ref: Some(crate::crds::SeretKeyRef {
                name: "my-secret".to_string(),
                namespace: Some("default".to_string()),
                key: "token".to_string(),
            }),
            account_id: None, // Missing account_id
            image: None,
            resource_prefix: None,
            tunnel_prefix: None,
            announce_type: None,
        };

        let config_partial_2 = CloudflareConfig {
            api_token_ref: None, // Missing api_token_ref
            account_id: Some("test-account".to_string()),
            image: None,
            resource_prefix: None,
            tunnel_prefix: None,
            announce_type: None,
        };

        // Both partial configurations should use Quick mode (not use_api_mode)
        let use_api_mode_partial_1 = config_partial_1.api_token_ref.is_some() && config_partial_1.account_id.is_some();
        let use_api_mode_partial_2 = config_partial_2.api_token_ref.is_some() && config_partial_2.account_id.is_some();

        assert!(!use_api_mode_partial_1);
        assert!(!use_api_mode_partial_2);
=======
}

#[cfg(test)]
mod cloudflare_tests {
    use super::*;
    use k8s_openapi::api::core::v1::ServicePort;

    #[test]
    fn test_determine_port_protocol_with_netbird_format() {
        let port = ServicePort {
            name: Some("http".to_string()),
            port: 8080,
            protocol: Some("TCP".to_string()),
            ..Default::default()
        };

        // Test NetBird format: "443/tls:8080" (should determine protocol based on service port characteristics)
        let result = determine_port_protocol(&port, Some("443/tls:8080"));
        assert_eq!(result, "http"); // Port name is "http"

        // Test NetBird format: "443/tls:http" (matching by port name)
        let result = determine_port_protocol(&port, Some("443/tls:http"));
        assert_eq!(result, "http"); // Port name is "http"

        // Test NetBird format without TLS: "80:8080"
        let result = determine_port_protocol(&port, Some("80:8080"));
        assert_eq!(result, "http"); // Port name is "http"

        // Test with well-known service port
        let https_port = ServicePort {
            name: Some("web".to_string()),
            port: 443,
            protocol: Some("TCP".to_string()),
            ..Default::default()
        };
        let result = determine_port_protocol(&https_port, Some("8443/tls:443"));
        assert_eq!(result, "https"); // Service port 443 is well-known HTTPS
    }

    #[test]
    fn test_determine_port_protocol_well_known_ports() {
        // Test HTTPS port
        let https_port = ServicePort {
            port: 443,
            protocol: Some("TCP".to_string()),
            ..Default::default()
        };
        let result = determine_port_protocol(&https_port, None);
        assert_eq!(result, "https");

        // Test SSH port
        let ssh_port = ServicePort {
            port: 22,
            protocol: Some("TCP".to_string()),
            ..Default::default()
        };
        let result = determine_port_protocol(&ssh_port, None);
        assert_eq!(result, "ssh");

        // Test unknown port
        let unknown_port = ServicePort {
            port: 9999,
            protocol: Some("TCP".to_string()),
            ..Default::default()
        };
        let result = determine_port_protocol(&unknown_port, None);
        assert_eq!(result, "tcp");
    }

    #[test]
    fn test_generate_cloudflared_config_with_map_ports() {
        let ports = vec![
            ServicePort {
                name: Some("web".to_string()),
                port: 8080,
                protocol: Some("TCP".to_string()),
                ..Default::default()
            },
            ServicePort {
                name: Some("admin".to_string()),
                port: 2222,
                protocol: Some("TCP".to_string()),
                ..Default::default()
            },
        ];

        let config = generate_cloudflared_config(
            "test-tunnel-id",
            "test-service",
            "default",
            &ports,
            Some("443/tls:8080, 22:2222"),
        );

        assert!(config.contains("tunnel: test-tunnel-id"));
        // With listen port support, protocols are determined from listen ports first
        // 443/tls:8080 -> 443 is well-known HTTPS port, so https protocol
        // 22:2222 -> 22 is well-known SSH port, so ssh protocol
        assert!(config.contains("service: https://test-service.default:8080"));
        assert!(config.contains("service: ssh://test-service.default:2222"));
    }

    #[test]
    fn test_generate_cloudflared_config_with_named_listen_ports() {
        let ports = vec![
            ServicePort {
                name: Some("web".to_string()),
                port: 8080,
                protocol: Some("TCP".to_string()),
                ..Default::default()
            },
            ServicePort {
                name: Some("api".to_string()),
                port: 3000,
                protocol: Some("TCP".to_string()),
                ..Default::default()
            },
        ];

        // Test that Cloudflare can handle named listen ports
        let config = generate_cloudflared_config(
            "test-tunnel-id",
            "test-service",
            "default",
            &ports,
            Some("https/tls:web, http:api"),
        );

        assert!(config.contains("tunnel: test-tunnel-id"));
        // Should generate service entries for both mappings based on named listen ports
        assert!(config.contains("service: https://test-service.default:8080")); // https/tls:web -> https protocol
        assert!(config.contains("service: http://test-service.default:3000")); // http:api -> http protocol
>>>>>>> 6bb06b14
    }
}<|MERGE_RESOLUTION|>--- conflicted
+++ resolved
@@ -1710,7 +1710,6 @@
 
         Ok(())
     }
-<<<<<<< HEAD
 
     async fn cleanup_service_quick_mode(&self, ctx: &ReconcileContext, service: &Service) -> Result<()> {
         let svc_name = service.name_any();
@@ -1844,7 +1843,7 @@
 
         assert!(!use_api_mode_partial_1);
         assert!(!use_api_mode_partial_2);
-=======
+    }
 }
 
 #[cfg(test)]
@@ -1977,6 +1976,5 @@
         // Should generate service entries for both mappings based on named listen ports
         assert!(config.contains("service: https://test-service.default:8080")); // https/tls:web -> https protocol
         assert!(config.contains("service: http://test-service.default:3000")); // http:api -> http protocol
->>>>>>> 6bb06b14
     }
 }