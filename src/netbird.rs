--- conflicted
+++ resolved
@@ -362,7 +362,6 @@
         ..Default::default()
     };
 
-<<<<<<< HEAD
     let mut pod_template = PodTemplateSpec {
         metadata: Some(ObjectMeta {
             labels: Some(match_labels.clone()),
@@ -381,16 +380,6 @@
         replicas: Some(options.replicas),
         selector: LabelSelector {
             match_labels: Some(match_labels.clone()),
-=======
-    let deployment_prefix = netbird.deployment_prefix.unwrap_or_else(|| "tunnel-".to_string());
-    let deployment_name = format!("{deployment_prefix}{svc_name}");
-    let deployment = Deployment {
-        metadata: ObjectMeta {
-            name: Some(deployment_name.clone()),
-            namespace: Some(deployment_namespace.clone()),
-            owner_references: Some(owner_references),
-            labels: Some(match_labels.clone()),
->>>>>>> 3d88af66
             ..Default::default()
         },
         service_name: Some(svc_name.clone()),
@@ -441,6 +430,7 @@
             name: Some(resource_name.clone()),
             namespace: Some(resource_namespace.clone()),
             owner_references: Some(owner_references),
+            labels: Some(match_labels.clone()),
             ..Default::default()
         },
         spec: Some(statefulset_spec),
